# Blockchain Based E-Voting System 

A secure, transparent, and decentralized e-voting system built on zkSync Era, leveraging blockchain technology to ensure tamper-proof elections and verifiable results.

## 🌟 Features

- **Secure Voter Registration**: Biometric-based voter registration with robust identity verification
- **Role-Based Access Control**: Granular permission management for system administrators and voters
- **Proposal Management**: Create, manage, and track voting proposals
- **Real-time Vote Tracking**: Monitor voting progress and results in real-time
- **Transparent Vote Counting**: Verifiable and immutable vote counting mechanism
- **Zero-Knowledge Proofs**: Enhanced privacy through zkSync Era's Layer 2 scaling solution

## 🏗 Architecture

The system consists of several smart contracts working together:

- **AccessControlManager (AC)**: Manages roles and permissions
- **VoterRegistry**: Handles voter registration and verification
- **ProposalState**: Maintains proposal states and vote counts
- **ProposalValidator**: Validates voting rules and constraints
- **ProposalOrchestrator**: Coordinates proposal lifecycle
- **VotingFacade**: Main entry point for interacting with the system

## 📦 Deployed Contracts (zkSync Sepolia)
<<<<<<< HEAD

AccessControlManager  : `0x3EDeB25800D4bCC02F1134605993a4E580b381D3`
VoterRegistry         : `0xdE31ef595B91511c624ba2B6cc284Db1D6F3d09f`
ProposalState         : `0xC8076182526163289232C65b89558Fe16Ae420b2`
ProposalValidator     : `0x9C642213E321EB9BC8BAe9F4007e44164e483E1B`
ProposalOrchestrator  : `0x1B81F6c5E2Fda6914b3e213B7fbb2B3d2Ace3CdA`
VotingFacade (main)   : `0x080b2492B403758aDe9a249FDf245302C860BD63` 

=======
```solidity
AccessControlManager  : 0x3EDeB25800D4bCC02F1134605993a4E580b381D3
VoterRegistry         : 0xdE31ef595B91511c624ba2B6cc284Db1D6F3d09f
ProposalState         : 0xC8076182526163289232C65b89558Fe16Ae420b2
ProposalValidator     : 0x9C642213E321EB9BC8BAe9F4007e44164e483E1B
ProposalOrchestrator  : 0x1B81F6c5E2Fda6914b3e213B7fbb2B3d2Ace3CdA
VotingFacade (main)   : 0x080b2492B403758aDe9a249FDf245302C860BD63
```
>>>>>>> e223b090

## 🛠 Development Setup

### Prerequisites

- [Foundry](https://book.getfoundry.sh/getting-started/installation)
- [zkSync Era](https://era.zksync.io/docs/dev/building-on-zksync/hello-world.html)
- Node.js & npm/yarn

### Installation

1. Clone the repository
```bash
git clone <repository-url>
cd smart-contracts
```

2. Install dependencies
```bash
forge install
```

3. Build contracts
```bash
forge build
```

4. Run tests
```bash
forge test
```

## 🧪 Testing

The test suite is organized into:

- **Unit Tests**: Individual contract functionality testing
- **Integration Tests**: Cross-contract interaction testing
- **Comprehensive Tests**: End-to-end system testing

Run specific test categories:
```bash
# Run unit tests
forge test --match-path test/unit/*

# Run integration tests
forge test --match-path test/integration/*
```



<|MERGE_RESOLUTION|>--- conflicted
+++ resolved
@@ -23,16 +23,6 @@
 - **VotingFacade**: Main entry point for interacting with the system
 
 ## 📦 Deployed Contracts (zkSync Sepolia)
-<<<<<<< HEAD
-
-AccessControlManager  : `0x3EDeB25800D4bCC02F1134605993a4E580b381D3`
-VoterRegistry         : `0xdE31ef595B91511c624ba2B6cc284Db1D6F3d09f`
-ProposalState         : `0xC8076182526163289232C65b89558Fe16Ae420b2`
-ProposalValidator     : `0x9C642213E321EB9BC8BAe9F4007e44164e483E1B`
-ProposalOrchestrator  : `0x1B81F6c5E2Fda6914b3e213B7fbb2B3d2Ace3CdA`
-VotingFacade (main)   : `0x080b2492B403758aDe9a249FDf245302C860BD63` 
-
-=======
 ```solidity
 AccessControlManager  : 0x3EDeB25800D4bCC02F1134605993a4E580b381D3
 VoterRegistry         : 0xdE31ef595B91511c624ba2B6cc284Db1D6F3d09f
@@ -41,7 +31,6 @@
 ProposalOrchestrator  : 0x1B81F6c5E2Fda6914b3e213B7fbb2B3d2Ace3CdA
 VotingFacade (main)   : 0x080b2492B403758aDe9a249FDf245302C860BD63
 ```
->>>>>>> e223b090
 
 ## 🛠 Development Setup
 
