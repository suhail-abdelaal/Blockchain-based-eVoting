--- conflicted
+++ resolved
@@ -49,11 +49,7 @@
         string[] calldata _options,
         uint256 _startDate,
         uint256 _endDate
-<<<<<<< HEAD
-    ) external onlyVerifiedVoter() {
-=======
-    ) external onlyVerifiedVoter returns(uint256) {
->>>>>>> 04a1522d
+    ) external onlyVerifiedVoter() returns(uint256) {
         if (_startDate <= block.timestamp + 10 minutes) {
             revert ProposalStartDateTooEarly(_startDate);
         } else if (_endDate <= _startDate) {
